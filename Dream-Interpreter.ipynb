--- conflicted
+++ resolved
@@ -157,46 +157,17 @@
     "from plotly import express as px\n",
     "from datetime import datetime\n",
     "from transformers import pipeline\n",
-<<<<<<< HEAD
     "from utils import  release_all_gpu_memory, save_df_as_pretty_html\n",
     "from summarizer import load_causal_model, batch_generate_interpretations\n",
-    "import torch\n"
-=======
-    "from utils import  release_all_gpu_memory, save_df_as_pretty_html\n"
-   ]
-  },
-  {
-   "cell_type": "code",
-   "execution_count": null,
-   "id": "851684ea",
-   "metadata": {
-    "ExecuteTime": {
-     "end_time": "2025-05-03T16:38:32.904974Z",
-     "start_time": "2025-05-03T16:38:32.898488Z"
-    }
-   },
-   "outputs": [],
-   "source": [
-    "from summarizer import load_causal_model, batch_generate_interpretations\n",
-    "import torch"
->>>>>>> e631928d
-   ]
-  },
-  {
-   "cell_type": "code",
-   "execution_count": null,
-<<<<<<< HEAD
+    "import torch\n",
+    ""
+   ]
+  },
+  {
+   "cell_type": "code",
+   "execution_count": null,
    "id": "00e3d551",
    "metadata": {},
-=======
-   "id": "65307ac5",
-   "metadata": {
-    "ExecuteTime": {
-     "end_time": "2025-05-03T16:38:33.267335Z",
-     "start_time": "2025-05-03T16:38:32.978454Z"
-    }
-   },
->>>>>>> e631928d
    "outputs": [],
    "source": [
     "#dataset.to_csv(\"datasets/prepared_dataset.csv\", index=False)\n",
@@ -206,61 +177,29 @@
   {
    "cell_type": "code",
    "execution_count": null,
-<<<<<<< HEAD
    "id": "8b1018cd",
    "metadata": {},
    "outputs": [],
    "source": [
     "\n",
     "dataset.sort_values(\"input_tokens_len\", ascending=False, inplace=True)"
-=======
-   "id": "82be03f2",
-   "metadata": {
-    "ExecuteTime": {
-     "end_time": "2025-05-03T16:38:33.335708Z",
-     "start_time": "2025-05-03T16:38:33.320705Z"
-    }
-   },
-   "outputs": [],
-   "source": [
-    "keywords_df = pd.read_csv(\"datasets/fixed_interpretations.csv\")\n",
-    "keywords_df"
-   ]
-  },
-  {
-   "cell_type": "code",
-   "execution_count": null,
-   "id": "9555f979",
-   "metadata": {
-    "ExecuteTime": {
-     "end_time": "2025-05-03T16:38:33.485734Z",
-     "start_time": "2025-05-03T16:38:33.475281Z"
-    }
-   },
-   "outputs": [],
-   "source": [
-    "exmpl = dream_df[dream_df[\"text_dream\"].str.len()< 300]     # Limit the dream length"
-   ]
-  },
-  {
-   "cell_type": "code",
-   "execution_count": null,
-   "id": "59cec8b1",
-   "metadata": {
-    "ExecuteTime": {
-     "end_time": "2025-05-03T16:38:33.635438Z",
-     "start_time": "2025-05-03T16:38:33.626113Z"
-    }
-   },
-   "outputs": [],
-   "source": [
-    "exmpl = exmpl[[\"text_dream\",\"Dream Symbol\"]].sample(5, random_state=45)     # Create sample"
-   ]
-  },
-  {
-   "cell_type": "code",
-   "execution_count": null,
-   "id": "1e8ecf4b",
+   ]
+  },
+  {
+   "cell_type": "code",
+   "execution_count": null,
+   "id": "29fc164c",
+   "metadata": {},
+   "outputs": [],
+   "source": [
+    "# filter dataset only to inputs of size that we can handle\n",
+    "dataset = dataset[dataset[\"input_tokens_len\"] <1000]"
+   ]
+  },
+  {
+   "cell_type": "code",
+   "execution_count": null,
+   "id": "4f9847ea",
    "metadata": {
     "ExecuteTime": {
      "end_time": "2025-05-03T16:38:33.690634Z",
@@ -269,31 +208,7 @@
    },
    "outputs": [],
    "source": [
-    "exmpl"
->>>>>>> e631928d
-   ]
-  },
-  {
-   "cell_type": "code",
-   "execution_count": null,
-<<<<<<< HEAD
-   "id": "29fc164c",
-   "metadata": {},
-   "outputs": [],
-   "source": [
-    "# filter dataset only to inputs of size that we can handle\n",
-    "dataset = dataset[dataset[\"input_tokens_len\"] <1000]"
-=======
-   "id": "f8e51e4a",
-   "metadata": {
-    "ExecuteTime": {
-     "end_time": "2025-05-03T16:38:33.747066Z",
-     "start_time": "2025-05-03T16:38:33.742049Z"
-    }
-   },
-   "outputs": [],
-   "source": [
-    "exmpl[\"Dream Symbol\"]   # keywords of the sample"
+    "dataset"
    ]
   },
   {
@@ -302,27 +217,6 @@
    "metadata": {},
    "source": [
     "Now, we will create a prompt for the LLM. The prompt will include a request for the LLM to summarize the interpretations. It will get the dream description, the keywords, and the interpretations."
->>>>>>> e631928d
-   ]
-  },
-  {
-   "cell_type": "code",
-   "execution_count": null,
-<<<<<<< HEAD
-   "id": "4f9847ea",
-   "metadata": {},
-=======
-   "id": "3572d85a",
-   "metadata": {
-    "ExecuteTime": {
-     "end_time": "2025-05-03T16:38:33.902756Z",
-     "start_time": "2025-05-03T16:38:33.889756Z"
-    }
-   },
->>>>>>> e631928d
-   "outputs": [],
-   "source": [
-    "dataset"
    ]
   },
   {
@@ -410,7 +304,8 @@
    "outputs": [],
    "source": [
     "tstp = datetime.now().strftime(r\"%y.%m.%d-%H\")\n",
-    "result_df = batch_generate_interpretations(dataset, text2text_generator, batch_size=100, max_length=250)\n"
+    "result_df = batch_generate_interpretations(dataset, text2text_generator, batch_size=100, max_length=250)\n",
+    ""
    ]
   },
   {
@@ -479,7 +374,6 @@
    },
    "outputs": [],
    "source": [
-<<<<<<< HEAD
     "save_df = result_df[['prompt', 'symbols','dream', 'interpretation']]\n",
     "\n",
     "path = f\"output/{model_name_short}_{tstp}\"\n",
@@ -487,16 +381,6 @@
     "save_df_as_pretty_html(save_df, path + \".html\")\n",
     "\n",
     "save_df.to_csv(path + \".csv\", index = False)"
-=======
-    "# TODO: Should probably delete that cell\n",
-    "# save_df = result_df[['prompt', 'symbols','dream', 'interpretation']]\n",
-    "#\n",
-    "# path = f\"output/{model_name_short}_{tstp}\"\n",
-    "#\n",
-    "# save_df_as_pretty_html(save_df, path + \".html\")\n",
-    "#\n",
-    "# save_df.to_csv(path + \".csv\")"
->>>>>>> e631928d
    ]
   },
   {
@@ -525,48 +409,30 @@
   {
    "cell_type": "code",
    "execution_count": null,
-<<<<<<< HEAD
    "id": "272ff4c7",
-   "metadata": {},
-=======
-   "id": "607f318b",
-   "metadata": {
-    "ExecuteTime": {
-     "end_time": "2025-05-03T16:39:00.626314Z",
-     "start_time": "2025-05-03T16:39:00.622493Z"
-    }
-   },
->>>>>>> e631928d
+   "metadata": {
+    "ExecuteTime": {
+     "end_time": "2025-05-03T16:41:49.322476Z",
+     "start_time": "2025-05-03T16:39:01.241846Z"
+    }
+   },
    "outputs": [],
    "source": [
     "from summarizer import load_mistral_4bit_model, find_max_batch_size\n",
     "print(\"Loading Mistral-7B-Instruct in 4-bit...\")\n",
-    "\n",
     "model_name = \"mistralai/Mistral-7B-Instruct-v0.2\"\n",
     "model_name_short = model_name.split(\"/\")[-1]\n",
     "\n",
     "model_family=\"decoder\"\n",
     "\n",
-    "# max_new_tokens=256         max_new_tokens=max_new_tokens,\n"
-   ]
-  },
-  {
-<<<<<<< HEAD
+    "# max_new_tokens=256         max_new_tokens=max_new_tokens,\n",
+    ""
+   ]
+  },
+  {
    "cell_type": "markdown",
    "id": "98b03e29",
    "metadata": {},
-=======
-   "cell_type": "code",
-   "execution_count": null,
-   "id": "b50747c8",
-   "metadata": {
-    "ExecuteTime": {
-     "end_time": "2025-05-03T16:39:00.681488Z",
-     "start_time": "2025-05-03T16:39:00.673977Z"
-    }
-   },
-   "outputs": [],
->>>>>>> e631928d
    "source": [
     "#### measure maximum batch size a given machine can hadle without OOMing\n"
    ]
@@ -574,18 +440,8 @@
   {
    "cell_type": "code",
    "execution_count": null,
-<<<<<<< HEAD
    "id": "6504c26e",
    "metadata": {},
-=======
-   "id": "d0263914",
-   "metadata": {
-    "ExecuteTime": {
-     "end_time": "2025-05-03T16:39:01.156368Z",
-     "start_time": "2025-05-03T16:39:00.760460Z"
-    }
-   },
->>>>>>> e631928d
    "outputs": [],
    "source": [
     "sample_prompt = dataset.input[0]\n",
@@ -595,7 +451,6 @@
    ]
   },
   {
-<<<<<<< HEAD
    "cell_type": "markdown",
    "id": "86cd3f13",
    "metadata": {},
@@ -637,24 +492,6 @@
     "Trying batch_size = 100... ❌ OOM\n",
     "Trying batch_size = 98... ✅ success\n",
     "Trying batch_size = 99... ❌ OOM\n",
-=======
-   "cell_type": "code",
-   "execution_count": null,
-   "id": "272ff4c7",
-   "metadata": {
-    "ExecuteTime": {
-     "end_time": "2025-05-03T16:41:49.322476Z",
-     "start_time": "2025-05-03T16:39:01.241846Z"
-    }
-   },
-   "outputs": [],
-   "source": [
-    "print(\"Loading Mistral-7B-Instruct in 4-bit...\")\n",
-    "model_name = \"mistralai/Mistral-7B-Instruct-v0.2\"\n",
-    "model_name_short = model_name.split(\"/\")[-1]\n",
-    "  \n",
-    "max_new_tokens=256\n",
->>>>>>> e631928d
     "\n",
     "✅ Optimal batch size: 98\n",
     "```"
@@ -663,18 +500,8 @@
   {
    "cell_type": "code",
    "execution_count": null,
-<<<<<<< HEAD
    "id": "02089655",
    "metadata": {},
-=======
-   "id": "c2d43e75",
-   "metadata": {
-    "ExecuteTime": {
-     "end_time": "2025-05-03T16:42:59.468860Z",
-     "start_time": "2025-05-03T16:42:59.459981Z"
-    }
-   },
->>>>>>> e631928d
    "outputs": [],
    "source": [
     "# Clear memory after benchmarking\n",
@@ -756,7 +583,8 @@
     "batch_generate_interpretations(dataset, model_pipeline, save_dir=\"output\",\n",
     "                               input_column=\"input\", output_column=\"interpretation\", \n",
     "                               batch_size=optimal_batch_size)\n",
-    "#print(result_df[[\"dream\", \"interpretation\"]])\n"
+    "#print(result_df[[\"dream\", \"interpretation\"]])\n",
+    ""
    ]
   },
   {
@@ -765,6 +593,28 @@
    "metadata": {},
    "source": [
     "# Memory investigation"
+   ]
+  },
+  {
+   "cell_type": "code",
+   "execution_count": null,
+   "id": "bd0f6439",
+   "metadata": {},
+   "outputs": [],
+   "source": [
+    "from utils import globals_snapshot\n",
+    "\n",
+    "tps = globals_snapshot()\n",
+    "\n",
+    "q = \"\"\"\n",
+    "select type, count(var) as cnt\n",
+    "from tps\n",
+    "group by type \n",
+    "order by cnt desc \n",
+    "\n",
+    "\"\"\"\n",
+    "df = ps.sqldf(q)\n",
+    "df"
    ]
   },
   {
@@ -912,32 +762,6 @@
     "| **BERTScore** | Strong semantic similarity between the candidate and reference text | Weak semantic similarity between the candidate and reference text | **High** | 0.85–0.98 (good) | Higher BERTScore reflects that the candidate preserves the meaning of the reference text. |\n",
     "\n"
    ]
-  },
-  {
-   "cell_type": "code",
-   "execution_count": null,
-<<<<<<< HEAD
-   "id": "bd0f6439",
-=======
-   "id": "3dabf1e9f90ff0ab",
->>>>>>> e631928d
-   "metadata": {},
-   "outputs": [],
-   "source": [
-    "from utils import globals_snapshot\n",
-    "\n",
-    "tps = globals_snapshot()\n",
-    "\n",
-    "q = \"\"\"\n",
-    "select type, count(var) as cnt\n",
-    "from tps\n",
-    "group by type \n",
-    "order by cnt desc \n",
-    "\n",
-    "\"\"\"\n",
-    "df = ps.sqldf(q)\n",
-    "df"
-   ]
   }
  ],
  "metadata": {
